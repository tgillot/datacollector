/*
 * Copyright 2017 StreamSets Inc.
 *
 * Licensed under the Apache License, Version 2.0 (the "License");
 * you may not use this file except in compliance with the License.
 * You may obtain a copy of the License at
 *
 *     http://www.apache.org/licenses/LICENSE-2.0
 *
 * Unless required by applicable law or agreed to in writing, software
 * distributed under the License is distributed on an "AS IS" BASIS,
 * WITHOUT WARRANTIES OR CONDITIONS OF ANY KIND, either express or implied.
 * See the License for the specific language governing permissions and
 * limitations under the License.
 */
package com.streamsets.pipeline.lib.eventhubs;

import com.google.common.util.concurrent.ThreadFactoryBuilder;
import com.microsoft.azure.eventhubs.ConnectionStringBuilder;
import com.microsoft.azure.eventhubs.EventHubClient;
import com.microsoft.azure.eventhubs.EventHubException;

import java.io.IOException;
import java.util.concurrent.Executors;
import java.util.concurrent.ScheduledExecutorService;

public class EventHubCommon {

  public final static String CONF_NAME_SPACE = "commonConf.namespaceName";
  private final EventHubConfigBean commonConf;

  public EventHubCommon(EventHubConfigBean commonConf) {
    this.commonConf = commonConf;
  }

  public EventHubClient createEventHubClient(String threadNamePattern) throws IOException, EventHubException {
    final ConnectionStringBuilder connStr = new ConnectionStringBuilder()
        .setNamespaceName(commonConf.namespaceName)
        .setEventHubName(commonConf.eventHubName)
<<<<<<< HEAD
        .setEndpoint(commonConf.namespaceName, commonConf.domainName)
        .setSasKey(commonConf.sasKey)
=======
        .setSasKey(commonConf.sasKey.get())
>>>>>>> 8452d340
        .setSasKeyName(commonConf.sasKeyName);


    final ScheduledExecutorService scheduledExecutorService = Executors.newSingleThreadScheduledExecutor(
        new ThreadFactoryBuilder().setNameFormat(threadNamePattern).build()
    );

    return EventHubClient.createSync(connStr.toString(), scheduledExecutorService);
  }

}<|MERGE_RESOLUTION|>--- conflicted
+++ resolved
@@ -37,12 +37,8 @@
     final ConnectionStringBuilder connStr = new ConnectionStringBuilder()
         .setNamespaceName(commonConf.namespaceName)
         .setEventHubName(commonConf.eventHubName)
-<<<<<<< HEAD
         .setEndpoint(commonConf.namespaceName, commonConf.domainName)
-        .setSasKey(commonConf.sasKey)
-=======
         .setSasKey(commonConf.sasKey.get())
->>>>>>> 8452d340
         .setSasKeyName(commonConf.sasKeyName);
 
 
